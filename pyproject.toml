[build-system]
requires = ["hatchling"]
build-backend = "hatchling.build"

[project]
name = "ephys-link"
dynamic = ["version"]
description = "A Python Socket.IO server that allows any Socket.IO-compliant application to communicate with manipulators used in electrophysiology experiments."
readme = "README.md"
requires-python = ">=3.8, <3.13"
license = "GPL-3.0-only"
keywords = ["socket-io", "manipulator", "electrophysiology", "ephys", "sensapex", "neuroscience", "neurotech", "virtualbrainlab", "new-scale"]
authors = [{ name = "Kenneth Yang", email = "kjy5@uw.edu" }]
maintainers = [{ name = "Kenneth Yang", email = "kjy5@uw.edu" }]
classifiers = [
    "Programming Language :: Python",
    "Programming Language :: Python :: 3.8",
    "Programming Language :: Python :: 3.9",
    "Programming Language :: Python :: 3.10",
    "Programming Language :: Python :: 3.11",
    "Programming Language :: Python :: 3.12",
    "Programming Language :: Python :: Implementation :: CPython",
    "Programming Language :: Python :: Implementation :: PyPy",
    "Programming Language :: Python :: 3",
    "License :: OSI Approved :: GNU General Public License v3 (GPLv3)",
    "Operating System :: Microsoft :: Windows",
    "Intended Audience :: End Users/Desktop",
    "Intended Audience :: Healthcare Industry",
    "Intended Audience :: Science/Research",
    "Topic :: Scientific/Engineering :: Medical Science Apps.",
]
dependencies = [
    "aiohttp==3.9.5",
    "platformdirs==4.2.1",
    "pyserial==3.5",
    "python-socketio==5.11.2",
    "pythonnet==3.0.3",
    "requests==2.31.0",
    "sensapex==1.400.0",
    "vbl-aquarium==0.0.12"
]

[project.urls]
Documentation = "https://virtualbrainlab.org/ephys_link/installation_and_use.html"
Issues = "https://github.com/VirtualBrainLab/ephys-link/issues"
Source = "https://github.com/VirtualBrainLab/ephys-link"

[project.scripts]
ephys-link = "ephys_link.__main__:main"
ephys_link = "ephys_link.__main__:main"
el = "ephys_link.__main__:main"

[tool.hatch.version]
path = "src/ephys_link/__about__.py"

[tool.hatch.build.targets.sdist]
exclude = ["/.github", "/.idea"]

[tool.hatch.envs.default]
python = "3.12"
dependencies = [
    "coverage[toml]>=6.5",
    "pytest",
<<<<<<< HEAD
    "python-socketio[asyncio_client]==5.11.2",
=======
    "python-socketio[client]==5.11.2",
>>>>>>> 3d0c6582
]
[tool.hatch.envs.default.scripts]
test = "pytest {args:tests}"
test-cov = "coverage run -m pytest {args:tests}"
cov-report = [
    "- coverage combine",
    "coverage report",
]
cov = [
    "test-cov",
    "cov-report",
]

#[[tool.hatch.envs.all.matrix]]
#python = ["3.8", "3.9", "3.10", "3.11", "3.12"]

[tool.hatch.envs.types]
dependencies = [
    "mypy>=1.0.0",
]
[tool.hatch.envs.types.scripts]
check = "mypy --install-types --non-interactive {args:src/ephys_link tests}"

[tool.hatch.envs.exe]
python = "3.12"
dependencies = [
    "pyinstaller==6.3.0",
]
[tool.hatch.envs.exe.scripts]
build = "pyinstaller.exe ephys_link.spec -y"
build_clean = "pyinstaller.exe ephys_link.spec -y --clean"

[tool.coverage.run]
source_pkgs = ["ephys_link", "tests"]
branch = true
parallel = true
omit = [
    "src/ephys_link/__about__.py",
]

[tool.coverage.paths]
ephys_link = ["src/ephys_link", "*/ephys-link/src/ephys_link"]
tests = ["tests", "*/ephys-link/tests"]

[tool.coverage.report]
exclude_lines = [
    "no cov",
    "if __name__ == .__main__.:",
    "if TYPE_CHECKING:",
]

[tool.ruff.lint]
extend-ignore = ["T201", "PLW0603", "BLE001", "FBT001", "ARG002", "S310"]<|MERGE_RESOLUTION|>--- conflicted
+++ resolved
@@ -61,11 +61,7 @@
 dependencies = [
     "coverage[toml]>=6.5",
     "pytest",
-<<<<<<< HEAD
     "python-socketio[asyncio_client]==5.11.2",
-=======
-    "python-socketio[client]==5.11.2",
->>>>>>> 3d0c6582
 ]
 [tool.hatch.envs.default.scripts]
 test = "pytest {args:tests}"
